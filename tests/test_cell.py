--- conflicted
+++ resolved
@@ -30,11 +30,7 @@
     cell_centroid = SimpleCell.centroid(p1, p2, p3, p4)
     cell_volume = SimpleCell.volume(p1, p2, p3, p4)
 
-<<<<<<< HEAD
-    centroid = (p1 + p2 + p3 + p4) / 4
-=======
     centroid = (p1 + p2 + p3 + p4)[..., np.newaxis, :] / 4
->>>>>>> 1d9ed9ad
     area = (
         np.linalg.norm(np.cross(p2 - p1, p3 - p2)) / 2
         + np.linalg.norm(np.cross(p4 - p3, p1 - p4)) / 2
