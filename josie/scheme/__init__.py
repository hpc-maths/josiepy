--- conflicted
+++ resolved
@@ -1,9 +1,5 @@
-<<<<<<< HEAD
 # SPDX-FileCopyrightText: 2020-2023 JosiePy Development Team
 #
 # SPDX-License-Identifier: BSD-3-Clause
 
-from .scheme import Scheme
-=======
-from .scheme import Scheme, DGScheme
->>>>>>> 1d9ed9ad
+from .scheme import Scheme, DGScheme