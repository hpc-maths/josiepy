--- conflicted
+++ resolved
@@ -8,12 +8,8 @@
 
 from typing import TYPE_CHECKING
 
-<<<<<<< HEAD
-from .scheme import Scheme
 from ..problem import ConvectiveProblem
-=======
 from .scheme import Scheme, DGScheme
->>>>>>> 1d9ed9ad
 
 import numpy as np
 
@@ -88,9 +84,6 @@
         """
         raise NotImplementedError
 
-<<<<<<< HEAD
-    def accumulate(self, cells: MeshCellSet, neighs: NeighboursCellSet, t: float):
-=======
     def accumulate(
         self, cells: MeshCellSet, neighs: NeighboursCellSet, t: float
     ):
@@ -99,10 +92,19 @@
         super().accumulate(cells, neighs, t)
 
         # Add conservative contribution
-        self._fluxes += self.F(cells, neighs)
+        self._fluxes += self.F(cells, neighs)  # type: ignore
 
 
 class ConvectiveDGScheme(DGScheme):
+    problem: ConvectiveProblem
+
+    def update_values_face(self, cells: MeshCellSet, dt: float):
+        pass
+
+    @abc.abstractmethod
+    def F(self, cells: MeshCellSet, neighs: NeighboursCellSet) -> State:
+        raise NotImplementedError
+
     @abc.abstractmethod
     def stiffness_fluxes(self, cells: MeshCellSet) -> np.ndarray:
         raise NotImplementedError
@@ -110,18 +112,17 @@
     def accumulate(
         self, cells: MeshCellSet, neighs: NeighboursCellSet, t: float
     ):
->>>>>>> 1d9ed9ad
         # Compute fluxes computed eventually by the other terms (diffusive,
         # nonconservative, source)
         super().accumulate(cells, neighs, t)
 
         if not (self.is_stiff_flux_acc):
-            self._fluxes -= self.stiffness_fluxes(cells)
+            self._fluxes -= self.stiffness_fluxes(cells)  # type: ignore
 
             self.is_stiff_flux_acc = True
 
         # Add conservative contribution
-        self._fluxes += np.einsum(
+        self._fluxes += np.einsum(  # type: ignore
             "...,...,ij,...jk->...ik",
             self.eJ[..., neighs.direction],
             self.J,
