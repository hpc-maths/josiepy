# SPDX-FileCopyrightText: 2020-2023 JosiePy Development Team
#
# SPDX-License-Identifier: BSD-3-Clause

""" Classes associated to the implementation of Runge-Kutta time schemes """
from __future__ import annotations

import numpy as np

from dataclasses import dataclass
from typing import TYPE_CHECKING


from josie.mesh import Mesh
from josie.mesh.cellset import MeshCellSet
from josie.scheme.time import TimeScheme

if TYPE_CHECKING:
    from josie.problem import Problem


@dataclass
class ButcherTableau:
    r""" A class to store the RK coefficients.

    Generally coefficients for a generic Runge-Kutta method are stored in a
    mnemonic structure called Butcher Tableau.

    .. math::

        \renewcommand\arraystretch{1.2}
        \begin{array}
        {c|cccc}
        0\\
        c_1 & a_{11} \\
        c_2 & a_{12} & a_{22} \\
        \vdots & \ldots \\
        c_s & a_{s1} & a_{s2} & \ldots & a_{s s-1} \\
        \hline
        & b_1 & b_2 & \ldots & b_s
        \end{array}


    For example:

    .. math::

        \renewcommand\arraystretch{1.2}
        \begin{array}
        {c|cccc}
        0\\
        \frac{1}{2} & \frac{1}{2}\\
        \frac{1}{2} &0 &\frac{1}{2} \\
        1& 0& 0& 1\\
        \hline
        & \frac{1}{6} &\frac{1}{3} &\frac{1}{3} &\frac{1}{6}
        \end{array}

    Parameters
    ----------
    a_s
        The :math:`a_s` coefficients stored in a :class:`np.ndarray`. The order
        of storage is :math:`a_{11}, a_{21}, a_{22}, a_{31} \ldots`
    b_s
        The :math:`b_s` coefficients stored in a :class:`np.ndarray`. The order
        of storage is :math:`b_1, b_2, b_3, b_4 \ldots`
    c_s
        The :math:`c_s` coefficients stored in a :class:`np.ndarray`. The order
        of storage is :math:`c_1, c_2, c_3` \ldots`


    Attributes
    ----------

    a_s
        The :math:`a_s` coefficients stored in a :class:`np.ndarray`. The order
        of storage is :math:`a_{11}, a_{21}, a_{22}, a_{31} \ldots`
    b_s
        The :math:`b_s` coefficients stored in a :class:`np.ndarray`. The order
        of storage is :math:`b_1, b_2, b_3, b_4 \ldots`
    c_s
        The :math:`c_s` coefficients stored in a :class:`np.ndarray`. The order
        of storage is :math:`c_1, c_2, c_3 \ldots`
    """

    a_s: np.ndarray
    b_s: np.ndarray
    c_s: np.ndarray


class RK(TimeScheme):
    r"""A generic Runge-Kutta explicit method

    .. math::

        \rungeKutta

    Attributes
    ----------
    problem
        An instance of :class:`Problem` representing the physical problem that
        this scheme discretizes

    butcher
        An instance of :class:`ButcherTableau` that provides the coefficient of
        the Runge-Kutta method

    """

    t: np.ndarray

    def __init__(self, problem: Problem, butcher: ButcherTableau):
        # To make if work with the recursive :math:`k` function, we need to add
        # an initial value of 0 for c_s and a_s

        super().__init__(problem)

        butcher.c_s = np.insert(butcher.c_s, 0, 0)
        butcher.a_s = np.insert(butcher.a_s, 0, 0)

        # Error checking for coefficients
        if not (len(butcher.c_s) == len(butcher.b_s)):
            raise ValueError(
                "The number of `c_s` coefficients must be " "the same as the `b_s`"
            )

        self.butcher = butcher
        self.num_steps: int = len(butcher.b_s)

    def post_init(self, cells: MeshCellSet):
        r"""A Runge-Kutta method needs to store intermediate steps. It needs
        :math:`s - 1` additional storage slots, where :math:`s` is the number
        of steps of the Runge-Kutta method

        Parameters
        ----------
        cells
            A :class:`MeshCellSet` containing the state of the mesh cells
        """

        super().post_init(cells)

        nx, ny, num_dofs, num_fields = cells.values.shape

        self._ks: np.ndarray = np.empty(
            (nx, ny, num_dofs, num_fields, self.num_steps - 1)
        )

    def pre_step(self, cells: MeshCellSet, dt: float):
        """Zero-out the array containing the :math:`k_s` values

        Parameters
        ----------
        cells
            A :class:`MeshCellSet` containing the state of the mesh cells
        """

        super().pre_step(cells, dt)

        self._ks.fill(0)

    def k(self, mesh: Mesh, dt: float, t: float, step: int):
        r"""Recursive function that computes all the :math:`k_s` coefficients
        from :math:`s = 0` to :math:`s = \text{step}`

        The highest :math:`k_s` value is stored in :attr:`_fluxes`
        """
        if step > 0:
            self.k(mesh, dt, t, step - 1)
            self._ks[..., step - 1] = self._fluxes.copy()
            self._fluxes.fill(0)

        c = self.butcher.c_s[step]
        a_s = self.butcher.a_s[step : 2 * step + 1]

        t += c * dt
        step_cells = mesh.cells.copy()
<<<<<<< HEAD
        step_cells.values = (
            step_cells.values
            - dt
            * np.einsum("k,...k->...", a_s, self._ks[..., :step])
            / mesh.cells.volumes[..., np.newaxis, np.newaxis]
=======

        self.integrate_fluxes(
            step_cells,
            np.einsum("...i,...j->...", a_s, self._ks[..., :step]),
            dt,
>>>>>>> 1d9ed9ad
        )

        step_cells.update_ghosts(mesh.boundaries, t)

        self.pre_accumulate(step_cells, t)

        for neighs in step_cells.neighbours:
            self.accumulate(step_cells, neighs, t)

    def step(self, mesh: Mesh, dt: float, t: float):
        self.t = t.copy()
        self.k(mesh, dt, self.t, self.num_steps - 1)
        # Now self._fluxes contains the last k value. So we multiply the
        # corresponding b
        self._fluxes *= self.butcher.b_s[-1]
        # ipdb.set_trace()
        # Let's sum all the other contributions from 0 to s-1
        self._fluxes += np.einsum(
            "i,...i->...", self.butcher.b_s[:-1], self._ks
        )


class RK2Alpha(RK):
    r"""Implements the explicit 2nd-order Runge-Kutta scheme with a tunable
    :math:`\alpha` parameter

    .. math::

        \pdeState^{k+1} = \pdeState^k +
            \Delta t \;
            \vb{f}\qty(\qty(1-\frac{1}{2\alpha})k_1 + \frac{1}{2\alpha})


    .. math::

        \renewcommand\arraystretch{1.2}
        \begin{array}
        {c|cccc}
        0\\
        \alpha & \alpha \\
        \hline
        & \qty(1 - \frac{1}{2\alpha}) & \frac{1}{2\alpha}
        \end{array}

    Parameters
    ----------
    problem
        An instance of :class:`Problem` representing the physical problem that
        this scheme discretizes

    alpha
        The value of the alpha coefficient

    """

    def __init__(self, problem: Problem, alpha: float):
        self.alpha = alpha

        butcher = ButcherTableau(
            a_s=np.array([alpha]),
            b_s=np.array([1 - 1 / (2 * alpha), 1 / (2 * alpha)]),
            c_s=np.array([alpha]),
        )

        super().__init__(problem, butcher)


class RK2(RK2Alpha):
    r"""Implements the explicit 2nd-order Runge-Kutta scheme with :math:`\alpha =
    2/3`
    """

    time_order: float = 2

    def __init__(self, problem: Problem):
        super().__init__(problem, 2 / 3)<|MERGE_RESOLUTION|>--- conflicted
+++ resolved
@@ -121,7 +121,8 @@
         # Error checking for coefficients
         if not (len(butcher.c_s) == len(butcher.b_s)):
             raise ValueError(
-                "The number of `c_s` coefficients must be " "the same as the `b_s`"
+                "The number of `c_s` coefficients must be "
+                "the same as the `b_s`"
             )
 
         self.butcher = butcher
@@ -175,19 +176,11 @@
 
         t += c * dt
         step_cells = mesh.cells.copy()
-<<<<<<< HEAD
-        step_cells.values = (
-            step_cells.values
-            - dt
-            * np.einsum("k,...k->...", a_s, self._ks[..., :step])
-            / mesh.cells.volumes[..., np.newaxis, np.newaxis]
-=======
 
         self.integrate_fluxes(
             step_cells,
             np.einsum("...i,...j->...", a_s, self._ks[..., :step]),
             dt,
->>>>>>> 1d9ed9ad
         )
 
         step_cells.update_ghosts(mesh.boundaries, t)
@@ -198,16 +191,16 @@
             self.accumulate(step_cells, neighs, t)
 
     def step(self, mesh: Mesh, dt: float, t: float):
-        self.t = t.copy()
-        self.k(mesh, dt, self.t, self.num_steps - 1)
+        self.k(mesh, dt, t, self.num_steps - 1)
+
         # Now self._fluxes contains the last k value. So we multiply the
         # corresponding b
-        self._fluxes *= self.butcher.b_s[-1]
-        # ipdb.set_trace()
+        self._fluxes *= self.butcher.b_s[-1]  # type: ignore
+
         # Let's sum all the other contributions from 0 to s-1
         self._fluxes += np.einsum(
             "i,...i->...", self.butcher.b_s[:-1], self._ks
-        )
+        )  # type: ignore
 
 
 class RK2Alpha(RK):
